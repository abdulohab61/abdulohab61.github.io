<<<<<<< HEAD
name: Home page site
=======
name: OpenBookmarks - Modern Browser Dashboard
>>>>>>> 670f553f

on:
  push:
    branches: [main]
  workflow_dispatch:

permissions:
  contents: read
  pages: write
  id-token: write

concurrency:
  group: "pages"
  cancel-in-progress: false

jobs:
  deploy:
    environment:
      name: github-pages
      url: ${{ steps.deployment.outputs.page_url }}
    runs-on: ubuntu-latest
    steps:
      - name: Checkout
        uses: actions/checkout@v4

      - name: Setup Pages
        uses: actions/configure-pages@v4

      - name: Upload artifact
        uses: actions/upload-pages-artifact@v3
        with:
          path: "./dist"

      - name: Deploy to GitHub Pages
        id: deployment
        uses: actions/deploy-pages@v4<|MERGE_RESOLUTION|>--- conflicted
+++ resolved
@@ -1,8 +1,5 @@
-<<<<<<< HEAD
-name: Home page site
-=======
 name: OpenBookmarks - Modern Browser Dashboard
->>>>>>> 670f553f
+
 
 on:
   push:
